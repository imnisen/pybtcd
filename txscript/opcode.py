--- conflicted
+++ resolved
@@ -265,7 +265,6 @@
 OP_INVALIDOPCODE = 0xff  # 255 - bitcoin core internal
 
 
-<<<<<<< HEAD
 # Conditional execution constants.
 OpCondFalse = 0
 OpCondTrue = 1
@@ -274,19 +273,13 @@
 
 
 
-
-=======
->>>>>>> f5c09bfb
 # An opcode defines the information related to a txscript opcode.  opfunc, if
 # present, is the function to call to perform the opcode on the script.  The
 # current script is passed in as a slice with the first member being the opcode
 # itself.
 class OpCode:
-<<<<<<< HEAD
-    def __init__(self, value, name, length, opfunc):
-=======
+
     def __init__(self, value=None, name=None, length=None, opfunc=None):
->>>>>>> f5c09bfb
         """
 
         :param byte value:
@@ -294,20 +287,11 @@
         :param int length:
         :param func opfunc:
         """
-<<<<<<< HEAD
-        self.value = value
-        self.name = name
-        self.length = length
-        self.opfunc = opfunc
-
-
-class ParsedOpcode:
-    def __init__(self, opcode, data):
-=======
         self.value = value or 0x00
         self.name = name or ""
         self.length = length or 0
         self.opfunc = opfunc or None  # TOCHECK
+
 
     def __eq__(self, other):
         return self.value == other.value and \
@@ -321,15 +305,17 @@
 
 class ParsedOpcode:
     def __init__(self, opcode=None, data=None):
->>>>>>> f5c09bfb
         """
 
         :param OpCode opcode:
         :param []byte data:
         """
-        self.opcode = opcode
-<<<<<<< HEAD
-        self.data = data
+        self.opcode = opcode or OpCode()
+        self.data = data or bytes()
+
+    def __eq__(self, other):
+        return self.opcode == other.opcode and \
+               self.data == other.data
 
     # Return the opcode if marked as disabled
     # If any opcode marked as disabled is present in a script, it must abort and fail.
@@ -408,20 +394,6 @@
 
     # bytes returns any data associated with the opcode encoded as it would be in
     # a script.  This is used for unparsing scripts from parsed opcodes.
-    def bytes(self):
-        pass
-        
-        
-
-
-
-=======
-        self.data = data or bytes()
-
-    def __eq__(self, other):
-        return self.opcode == other.opcode and \
-               self.data == other.data
-
     def bytes(self):
         script = bytearray()
         if self.opcode.length == 1:
@@ -761,7 +733,6 @@
 
 def opcodeInvalid(pop, vm):
     pass
->>>>>>> f5c09bfb
 
 
 opcode_array = [
@@ -1045,24 +1016,4 @@
 
     OpCode(OP_INVALIDOPCODE, "OP_INVALIDOPCODE", 1, opcodeInvalid),
 
-<<<<<<< HEAD
-]
-
-
-
-
-# *******************************************
-# Opcode implementation functions start here.
-# *******************************************
-
-# opcodeDisabled is a common handler for disabled opcodes.  It returns an
-# appropriate error indicating the opcode is disabled.  While it would
-# ordinarily make more sense to detect if the script contains any disabled
-# opcodes before executing in an initial parse step, the consensus rules
-# dictate the script doesn't fail until the program counter passes over a
-# disabled opcode (even when they appear in a branch that is not executed).
-def opcodeDisabled(op, vm):
-    pass
-=======
-]
->>>>>>> f5c09bfb
+]